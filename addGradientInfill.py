--- conflicted
+++ resolved
@@ -31,21 +31,11 @@
 
 INFILL_TYPE = InfillType.SMALL_SEGMENTS
 
-<<<<<<< HEAD
-maxFlow = 350.0  # maximum extrusion flow
-minFlow = 50.0  # minimum extrusion flow
-gradientThickness = 6.0  # thickness of the gradient (max to min) in mm
-gradientDiscretization = 4.0  # only applicable for linear infills; number of segments within the
-# gradient( segmentLength=gradientThickness/gradientDiscretization);
-# use sensible values to not overload the printer
-=======
-MAX_FLOW = 350               # maximum extrusion flow
-MIN_FLOW = 50                # minimum extrusion flow
-GRADIENT_THICKNESS = 6       # thickness of the gradient (max to min) in mm
-GRADIENT_DISCRETIZATION = 4  # only applicable for linear infills; number of segments within the
-                             # gradient( segmentLength=gradientThickness/gradientDiscretization);
-                             # use sensible values to not overload the printer
->>>>>>> 171b76b2
+MAX_FLOW = 350.0  # maximum extrusion flow
+MIN_FLOW = 50.0  # minimum extrusion flow
+GRADIENT_THICKNESS = 6.0  # thickness of the gradient (max to min) in mm
+GRADIENT_DISCRETIZATION = 4.0  # only applicable for linear infills; number of segments within the
+# gradient( segmentLength=gradientThickness/gradientDiscretization); use sensible values to not overload the printer
 
 # End edit
 
@@ -229,19 +219,13 @@
     return line.startswith(";TYPE:FILL")
 
 
-<<<<<<< HEAD
-def main() -> None:
+def process_gcode(
+    input_file_name, output_file_name, infill_type, max_flow, min_flow, gradient_thickness, gradient_discretization
+):
     """Parse input Gcode file and modify infill portions with an extrusion width gradient."""
     currentSection = Section.NOTHING
     lastPosition = Point2D(-10000, -10000)
-    gradientDiscretizationLength = gradientThickness / gradientDiscretization
-=======
-def process_gcode(input_file_name, output_file_name, infill_type, max_flow, min_flow, gradient_thickness,
-                  gradient_discretization):
-    currentSection = Section.NOTHING
-    lastPosition = Point2D(-10000, -10000)
     gradientDiscretizationLength = gradient_thickness / gradient_discretization
->>>>>>> 171b76b2
 
     with open(input_file_name, "r") as gcodeFile, open(output_file_name, "w+") as outputFile:
         for currentLine in gcodeFile:
@@ -298,13 +282,7 @@
                                 )
                                 if shortestDistance < gradient_thickness:
                                     segmentExtrusion = extrusionLengthPerSegment * mapRange(
-<<<<<<< HEAD
-                                        (0, gradientThickness), (maxFlow / 100, minFlow / 100), shortestDistance
-=======
-                                        (0, gradient_thickness),
-                                        (max_flow / 100, min_flow / 100),
-                                        shortestDistance
->>>>>>> 171b76b2
+                                        (0, gradient_thickness), (max_flow / 100, min_flow / 100), shortestDistance
                                     )
                                 else:
                                     segmentExtrusion = extrusionLengthPerSegment * min_flow / 100
@@ -315,21 +293,13 @@
                             # MissingSegment
                             segmentLengthRatio = get_points_distance(lastPosition, currentPosition) / segmentLength
 
-<<<<<<< HEAD
                             outputFile.write(
                                 get_extrusion_command(
                                     currentPosition.x,
                                     currentPosition.y,
-                                    segmentLengthRatio * extrusionLength * maxFlow / 100,
+                                    segmentLengthRatio * extrusionLength * max_flow / 100,
                                 )
                             )
-=======
-                            outputFile.write(get_extrusion_command(
-                                currentPosition.x,
-                                currentPosition.y,
-                                segmentLengthRatio * extrusionLength * max_flow / 100
-                            ))
->>>>>>> 171b76b2
                         else:
                             outPutLine = ""
                             for element in splitLine:
@@ -351,13 +321,9 @@
                         if shortestDistance < gradient_thickness:
                             for element in splitLine:
                                 if "E" in element:
-<<<<<<< HEAD
                                     newE = float(element[1:]) * mapRange(
-                                        (0, gradientThickness), (maxFlow / 100, minFlow / 100), shortestDistance
+                                        (0, gradient_thickness), (max_flow / 100, min_flow / 100), shortestDistance
                                     )
-=======
-                                    newE = float(element[1:len(element)]) * mapRange((0, gradient_thickness), (max_flow / 100, min_flow / 100), shortestDistance)
->>>>>>> 171b76b2
                                     outPutLine = outPutLine + "E" + str(round(newE, 5))
                                 else:
                                     outPutLine = outPutLine + element + " "
@@ -377,5 +343,6 @@
 
 
 if __name__ == '__main__':
-    process_gcode(INPUT_FILE_NAME, OUTPUT_FILE_NAME, INFILL_TYPE, MAX_FLOW, MIN_FLOW, GRADIENT_THICKNESS,
-                  GRADIENT_DISCRETIZATION)+    process_gcode(
+        INPUT_FILE_NAME, OUTPUT_FILE_NAME, INFILL_TYPE, MAX_FLOW, MIN_FLOW, GRADIENT_THICKNESS, GRADIENT_DISCRETIZATION
+    )
